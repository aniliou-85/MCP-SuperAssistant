import 'webextension-polyfill';
import { exampleThemeStorage } from '@extension/storage';
import {
  runWithSSE,
  isMcpServerConnected,
  forceReconnectToMcpServer,
  checkMcpServerConnection,
} from '../mcpclient/officialmcpclient';
import { mcpInterface } from '../mcpclient/mcpinterfaceToContentScript';
import { sendAnalyticsEvent, trackError } from '../../utils/analytics';

// Default MCP server URL
const DEFAULT_MCP_SERVER_URL = 'http://localhost:3006/sse';

/**
 * Enhanced error categorization for better tool vs connection error distinction
 */
function categorizeToolError(error: Error): { isConnectionError: boolean; isToolError: boolean; category: string } {
  const errorMessage = error.message.toLowerCase();

  // Tool-specific errors that definitely don't indicate connection issues
  const toolErrorPatterns = [
    /tool .* not found/i,
    /tool not found/i,
    /method not found/i,
    /invalid arguments/i,
    /invalid parameters/i,
    /mcp error -32602/i, // Invalid params
    /mcp error -32601/i, // Method not found
    /mcp error -32600/i, // Invalid request
    /tool '[^']+' is not available/i,
    /tool '[^']+' not found on server/i,
  ];

  // Connection-related errors that indicate server is unavailable
  const connectionErrorPatterns = [
    /connection refused/i,
    /econnrefused/i,
    /timeout/i,
    /etimedout/i,
    /enotfound/i,
    /network error/i,
    /server unavailable/i,
    /could not connect/i,
    /connection failed/i,
    /transport error/i,
    /fetch failed/i,
  ];

  // Check tool errors first (highest priority)
  if (toolErrorPatterns.some(pattern => pattern.test(errorMessage))) {
    return { isConnectionError: false, isToolError: true, category: 'tool_error' };
  }

  // Check connection errors
  if (connectionErrorPatterns.some(pattern => pattern.test(errorMessage))) {
    return { isConnectionError: true, isToolError: false, category: 'connection_error' };
  }

  // Default to tool error for ambiguous cases to prevent unnecessary disconnections
  return { isConnectionError: false, isToolError: true, category: 'unknown_tool_error' };
}

/**
 * Initialize the extension
 * This function is called once when the extension starts
 */
async function initializeExtension() {
  sendAnalyticsEvent('extension_loaded', {});
  console.log('Extension initializing...');

  // Initialize theme
  try {
    const theme = await exampleThemeStorage.get();
    console.log('Theme initialized:', theme);
  } catch (error) {
    console.warn('Error initializing theme, continuing with defaults:', error);
  }

  // Wait for the MCP interface to load its server URL from storage
  await mcpInterface.waitForInitialization();

  // Get the loaded server URL from the interface
  const serverUrl = mcpInterface.getServerUrl();
  console.log('MCP Interface initialized with server URL:', serverUrl);

  // Set initial connection status
  mcpInterface.updateConnectionStatus(false);

  console.log('Extension initialized successfully');

}

<<<<<<< HEAD
// Initialize server URL from storage or use default
async function initializeServerUrl(): Promise<string> {
  try {
    const result = await chrome.storage.local.get('mcpServerUrl');
    const serverUrl = result.mcpServerUrl || DEFAULT_MCP_SERVER_URL;
    console.log(`Loaded MCP server URL from storage: ${serverUrl}`);
    return serverUrl;
  } catch (error) {
    console.error('Error loading MCP server URL from storage:', error);
    return DEFAULT_MCP_SERVER_URL;
  }
}

=======
/**
 * Try to connect to the MCP server with retry logic
 * This function is separated from extension initialization to prevent blocking
 */
>>>>>>> 8c162ca2
async function tryConnectToServer(uri: string): Promise<void> {
  try {
    await runWithSSE(uri);
    console.log('MCP client connected successfully');
    mcpInterface.updateConnectionStatus(true);
  } catch (error: any) {
    const errorCategory = categorizeToolError(error instanceof Error ? error : new Error(String(error)));

    console.warn(`MCP server connection failed (${errorCategory.category}): ${error.message || String(error)}`);
    console.log('Extension will continue to function with limited capabilities');
<<<<<<< HEAD
    mcpInterface.updateConnectionStatus(false);
    // The persistentClient will now handle retries internally
=======

    // Only update connection status for actual connection errors
    if (errorCategory.isConnectionError) {
      mcpInterface.updateConnectionStatus(false);
    } else {
      console.log('Error categorized as tool-related, not updating connection status');
    }

    // Schedule another attempt if we haven't reached the limit
    if (connectionAttemptCount < MAX_CONNECTION_ATTEMPTS) {
      const delayMs = Math.min(5000 * connectionAttemptCount, 15000); // Exponential backoff with cap
      console.log(`Scheduling next connection attempt in ${delayMs / 1000} seconds...`);

      setTimeout(() => {
        isConnecting = false; // Reset connecting flag
        tryConnectToServer(uri).catch(() => {}); // Try again
      }, delayMs);
    } else {
      console.log('Maximum connection attempts reached. Will try again during periodic check.');
      isConnecting = false;
    }
  } finally {
    if (connectionAttemptCount >= MAX_CONNECTION_ATTEMPTS) {
      isConnecting = false;
    }
>>>>>>> 8c162ca2
  }
}

// Set up a periodic connection check
const PERIODIC_CHECK_INTERVAL = 60000; // 1 minute
setInterval(async () => {
<<<<<<< HEAD
  // If not connected, try to connect. The persistentClient will handle backoff and retries.
  if (!isMcpServerConnected()) {
    console.log('Periodic check: MCP server not connected, attempting to connect...');
    const serverUrl = await initializeServerUrl(); // Ensure we have the latest URL
    tryConnectToServer(serverUrl).catch(() => {}); // tryConnectToServer will now just initiate the connection
=======
  if (isConnecting) {
    return; // Skip if already connecting
  }

  // Check current connection status
  const isConnected = await checkMcpServerConnection();
  mcpInterface.updateConnectionStatus(isConnected);

  // If not connected and we're not in the middle of connecting, try to connect
  if (!isConnected && !isConnecting) {
    connectionAttemptCount = 0; // Reset counter for periodic checks
    console.log('Periodic check: MCP server not connected, attempting to connect');
    const serverUrl = mcpInterface.getServerUrl();
    tryConnectToServer(serverUrl).catch(() => {});
>>>>>>> 8c162ca2
  }
}, PERIODIC_CHECK_INTERVAL);

// --- Error Handling ---
// Listen for unhandled errors in the service worker
// Note: This may not catch all async errors perfectly depending on how they propagate
self.addEventListener('unhandledrejection', event => {
  console.error('Unhandled rejection in service worker:', event.reason);
  if (event.reason instanceof Error) {
    trackError(event.reason, 'background_unhandled_rejection');
  } else {
    // Handle non-Error rejections if necessary
    sendAnalyticsEvent('extension_error', {
      error_message: `Unhandled rejection: ${JSON.stringify(event.reason)}`,
      error_context: 'background_unhandled_rejection_non_error',
    });
  }
});

self.addEventListener('error', event => {
  console.error('Uncaught error in service worker:', event.error);
  if (event.error instanceof Error) {
    trackError(event.error, 'background_uncaught_error');
  } else {
    sendAnalyticsEvent('extension_error', {
      error_message: `Uncaught error: ${event.message}`,
      error_context: 'background_uncaught_error_non_error',
    });
  }
});

// --- Lifecycle Events ---

chrome.runtime.onInstalled.addListener(details => {
  console.log('Extension installed or updated:', details.reason);
  sendAnalyticsEvent('extension_installed', { reason: details.reason });

  // Perform initial setup on first install
  if (details.reason === 'install') {
    // You might want to set default settings here
    console.log('Performing first-time installation setup.');
    // Example: Set default server URL if not already set (although initializeServerUrl handles this)
  } else if (details.reason === 'update') {
    console.log(`Extension updated from ${details.previousVersion}`);
    // Handle updates if needed
  }

  // Re-initialize after install/update (optional, depending on setup)
  // initializeExtension().catch(err => console.error("Error re-initializing after install:", err));
});

chrome.runtime.onStartup.addListener(() => {
  console.log('Browser startup detected.');
  sendAnalyticsEvent('browser_startup', {});
  // Re-check connection on startup
  initializeExtension().catch(err => console.error('Error initializing on startup:', err));
});

// Start extension initialization
initializeExtension()
  .then(() => {
    console.log('Extension startup complete');
  })
  .catch(error => {
    console.error('Error during extension initialization:', error);
    console.log('Extension will continue running with limited functionality');
  });

console.log('Background script loaded');
console.log("Edit 'chrome-extension/src/background/index.ts' and save to reload.");

// --- Message Handling ---

chrome.runtime.onMessage.addListener((message, sender, sendResponse) => {
  console.debug('[Background] Received message:', message);
  if (message.command === 'trackAnalyticsEvent') {
    if (message.eventName && message.eventParams) {
      sendAnalyticsEvent(message.eventName, message.eventParams)
        .then(() => {
          sendResponse({ success: true });
        })
        .catch(error => {
          console.error('[Background] Error tracking analytics event from message:', error);
          sendResponse({ success: false, error: error instanceof Error ? error.message : String(error) });
        });
      return true; // Indicates asynchronous response
    } else {
      console.warn('[Background] Invalid trackAnalyticsEvent message received:', message);
      sendResponse({ success: false, error: 'Invalid eventName or eventParams' });
    }
  }
  // Keep this return false if no other async handlers are present or if this is the only handler
  // If other handlers might respond asynchronously, you might need to return true based on conditions.
  // For this specific handler, returning true within the `if` block is correct.
  // However, if no message command matches, we should let the channel close.
  return false; // Default: No async response unless handled above
});<|MERGE_RESOLUTION|>--- conflicted
+++ resolved
@@ -91,26 +91,10 @@
 
 }
 
-<<<<<<< HEAD
-// Initialize server URL from storage or use default
-async function initializeServerUrl(): Promise<string> {
-  try {
-    const result = await chrome.storage.local.get('mcpServerUrl');
-    const serverUrl = result.mcpServerUrl || DEFAULT_MCP_SERVER_URL;
-    console.log(`Loaded MCP server URL from storage: ${serverUrl}`);
-    return serverUrl;
-  } catch (error) {
-    console.error('Error loading MCP server URL from storage:', error);
-    return DEFAULT_MCP_SERVER_URL;
-  }
-}
-
-=======
 /**
  * Try to connect to the MCP server with retry logic
  * This function is separated from extension initialization to prevent blocking
  */
->>>>>>> 8c162ca2
 async function tryConnectToServer(uri: string): Promise<void> {
   try {
     await runWithSSE(uri);
@@ -121,10 +105,6 @@
 
     console.warn(`MCP server connection failed (${errorCategory.category}): ${error.message || String(error)}`);
     console.log('Extension will continue to function with limited capabilities');
-<<<<<<< HEAD
-    mcpInterface.updateConnectionStatus(false);
-    // The persistentClient will now handle retries internally
-=======
 
     // Only update connection status for actual connection errors
     if (errorCategory.isConnectionError) {
@@ -150,20 +130,12 @@
     if (connectionAttemptCount >= MAX_CONNECTION_ATTEMPTS) {
       isConnecting = false;
     }
->>>>>>> 8c162ca2
   }
 }
 
 // Set up a periodic connection check
 const PERIODIC_CHECK_INTERVAL = 60000; // 1 minute
 setInterval(async () => {
-<<<<<<< HEAD
-  // If not connected, try to connect. The persistentClient will handle backoff and retries.
-  if (!isMcpServerConnected()) {
-    console.log('Periodic check: MCP server not connected, attempting to connect...');
-    const serverUrl = await initializeServerUrl(); // Ensure we have the latest URL
-    tryConnectToServer(serverUrl).catch(() => {}); // tryConnectToServer will now just initiate the connection
-=======
   if (isConnecting) {
     return; // Skip if already connecting
   }
@@ -178,7 +150,6 @@
     console.log('Periodic check: MCP server not connected, attempting to connect');
     const serverUrl = mcpInterface.getServerUrl();
     tryConnectToServer(serverUrl).catch(() => {});
->>>>>>> 8c162ca2
   }
 }, PERIODIC_CHECK_INTERVAL);
 
